<<<<<<< HEAD
from typing import Optional, Any
=======
"""High level entry points for constructing bundles."""

from typing import Optional
>>>>>>> 3f1ffb66

from versatile.bundle import Bundle, BundleBuilder
from versatile.bundle_manifest import BundleManifestBuilder, BundleManifest
from versatile.component_builder import ComponentBuilder
from versatile.provider_set import make_provider_set
from versatile.registry import ComponentProviderRegistry


def make_manifest(
    registry: ComponentProviderRegistry,
    profiles: Optional[set[str]] = None,
    parent: Optional[Bundle] = None,
) -> BundleManifest:
    """Create a :class:`BundleManifest` for the given registry.

    The registry is filtered by the optional profile set and combined with the
    parent bundle's components (if provided) to determine the order in which
    providers should be invoked.

    Args:
        registry: The component provider registry containing declared providers.
        profiles: An optional set of profile names used to filter active providers.
        parent: An optional parent bundle containing already-materialised components.
        scope: Optional mapping supplying objects for dependencies that are
            required from the external scope.
        scope: Optional mapping supplying objects for dependencies that are
            required from the external scope.

    Returns:
        The resolved :class:`BundleManifest` describing provider build order.

    Raises:
        DependencyError: If dependencies are ambiguous, missing, or cyclic.
    """
    providers_for_profiles = registry.registered_providers(profiles)
    provider_set = make_provider_set(providers_for_profiles, profiles)
    manifest_builder = BundleManifestBuilder(parent.components if parent else None)
    return manifest_builder.build(provider_set)


def make_bundle(
    registry: ComponentProviderRegistry,
    profiles: Optional[set[str]] = None,
    parent: Optional[Bundle] = None,
    scope: Optional[dict[str, Any]] = None,
) -> Bundle:
    """Construct and return a fully materialised :class:`Bundle`.

    Providers are selected from the registry, resolved into a manifest and then
    instantiated in dependency order.

    Args:
        registry: The component provider registry containing declared providers.
        profiles: An optional set of profile names used to filter active providers.
        parent: An optional parent bundle containing already-materialised components.
        scope: Optional mapping supplying objects for dependencies that are
            required from the external scope.

<<<<<<< HEAD
        Returns:
        A dictionary mapping provider names (and uniquely provided types) to
        materialised component instances.
=======
    Returns:
        The instantiated :class:`Bundle`.
>>>>>>> 3f1ffb66

    Raises:
        DependencyError: If dependencies are ambiguous, missing, or cyclic.
    """
    manifest = make_manifest(registry, profiles, parent)
    bundle_builder = BundleBuilder(manifest, ComponentBuilder([]))

    return bundle_builder.build(scope or {})<|MERGE_RESOLUTION|>--- conflicted
+++ resolved
@@ -1,11 +1,7 @@
-<<<<<<< HEAD
-from typing import Optional, Any
-=======
+
 """High level entry points for constructing bundles."""
 
-from typing import Optional
->>>>>>> 3f1ffb66
-
+from typing import Optional, Any
 from versatile.bundle import Bundle, BundleBuilder
 from versatile.bundle_manifest import BundleManifestBuilder, BundleManifest
 from versatile.component_builder import ComponentBuilder
@@ -63,14 +59,8 @@
         scope: Optional mapping supplying objects for dependencies that are
             required from the external scope.
 
-<<<<<<< HEAD
-        Returns:
-        A dictionary mapping provider names (and uniquely provided types) to
-        materialised component instances.
-=======
     Returns:
         The instantiated :class:`Bundle`.
->>>>>>> 3f1ffb66
 
     Raises:
         DependencyError: If dependencies are ambiguous, missing, or cyclic.
